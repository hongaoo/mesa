--- conflicted
+++ resolved
@@ -181,11 +181,7 @@
 
 # Rules for making release tarballs
 
-<<<<<<< HEAD
 VERSION=7.6-devel
-=======
-VERSION=7.5-rc1
->>>>>>> f104e4d6
 DIRECTORY = Mesa-$(VERSION)
 LIB_NAME = MesaLib-$(VERSION)
 DEMO_NAME = MesaDemos-$(VERSION)
