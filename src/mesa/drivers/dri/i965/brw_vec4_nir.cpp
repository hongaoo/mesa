--- conflicted
+++ resolved
@@ -1093,17 +1093,6 @@
       inst->saturate = instr->dest.saturate;
       break;
 
-<<<<<<< HEAD
-   case nir_op_fsin: {
-      src_reg tmp = src_reg(this, glsl_type::vec4_type);
-      inst = emit_math(SHADER_OPCODE_SIN, dst_reg(tmp), op[0]);
-      if (instr->dest.saturate) {
-         inst->dst = dst;
-         inst->saturate = true;
-      } else {
-         emit(MUL(dst, tmp, brw_imm_f(0.99997)));
-      }
-=======
    case nir_op_fsin:
       if (!compiler->precise_trig) {
          inst = emit_math(SHADER_OPCODE_SIN, dst, op[0]);
@@ -1113,21 +1102,8 @@
          inst = emit(MUL(dst, tmp, brw_imm_f(0.99997)));
       }
       inst->saturate = instr->dest.saturate;
->>>>>>> 88ef2476
-      break;
-   }
-
-<<<<<<< HEAD
-   case nir_op_fcos: {
-      src_reg tmp = src_reg(this, glsl_type::vec4_type);
-      inst = emit_math(SHADER_OPCODE_COS, dst_reg(tmp), op[0]);
-      if (instr->dest.saturate) {
-         inst->dst = dst;
-         inst->saturate = true;
-      } else {
-         emit(MUL(dst, tmp, brw_imm_f(0.99997)));
-      }
-=======
+      break;
+
    case nir_op_fcos:
       if (!compiler->precise_trig) {
          inst = emit_math(SHADER_OPCODE_COS, dst, op[0]);
@@ -1137,9 +1113,7 @@
          inst = emit(MUL(dst, tmp, brw_imm_f(0.99997)));
       }
       inst->saturate = instr->dest.saturate;
->>>>>>> 88ef2476
-      break;
-   }
+      break;
 
    case nir_op_idiv:
    case nir_op_udiv:
