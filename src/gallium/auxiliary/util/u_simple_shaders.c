/**************************************************************************
 *
 * Copyright 2008 Tungsten Graphics, Inc., Cedar Park, Texas.
 * All Rights Reserved.
 *
 * Permission is hereby granted, free of charge, to any person obtaining a
 * copy of this software and associated documentation files (the
 * "Software"), to deal in the Software without restriction, including
 * without limitation the rights to use, copy, modify, merge, publish,
 * distribute, sub license, and/or sell copies of the Software, and to
 * permit persons to whom the Software is furnished to do so, subject to
 * the following conditions:
 *
 * The above copyright notice and this permission notice (including the
 * next paragraph) shall be included in all copies or substantial portions
 * of the Software.
 *
 * THE SOFTWARE IS PROVIDED "AS IS", WITHOUT WARRANTY OF ANY KIND, EXPRESS
 * OR IMPLIED, INCLUDING BUT NOT LIMITED TO THE WARRANTIES OF
 * MERCHANTABILITY, FITNESS FOR A PARTICULAR PURPOSE AND NON-INFRINGEMENT.
 * IN NO EVENT SHALL TUNGSTEN GRAPHICS AND/OR ITS SUPPLIERS BE LIABLE FOR
 * ANY CLAIM, DAMAGES OR OTHER LIABILITY, WHETHER IN AN ACTION OF CONTRACT,
 * TORT OR OTHERWISE, ARISING FROM, OUT OF OR IN CONNECTION WITH THE
 * SOFTWARE OR THE USE OR OTHER DEALINGS IN THE SOFTWARE.
 *
 **************************************************************************/

/**
 * @file
 * Simple vertex/fragment shader generators.
 *  
 * @author Brian Paul
 */


#include "pipe/p_context.h"
#include "util/u_debug.h"
#include "pipe/p_defines.h"
#include "pipe/p_screen.h"
#include "pipe/p_shader_tokens.h"

#include "util/u_memory.h"
#include "util/u_simple_shaders.h"

#include "tgsi/tgsi_ureg.h"



/**
 * Make simple vertex pass-through shader.
 */
void *
util_make_vertex_passthrough_shader(struct pipe_context *pipe,
                                    uint num_attribs,
                                    const uint *semantic_names,
                                    const uint *semantic_indexes)
                                    
{
   struct ureg_program *ureg;
   uint i;

   ureg = ureg_create( TGSI_PROCESSOR_VERTEX );
   if (ureg == NULL)
      return NULL;

   for (i = 0; i < num_attribs; i++) {
      struct ureg_src src;
      struct ureg_dst dst;

      src = ureg_DECL_vs_input( ureg,
                                semantic_names[i],
                                semantic_indexes[i]);
      
      dst = ureg_DECL_output( ureg,
                              semantic_names[i],
                              semantic_indexes[i]);
      
      ureg_MOV( ureg, dst, src );
   }

   ureg_END( ureg );

   return ureg_create_shader_and_destroy( ureg, pipe );
}




/**
 * Make simple fragment texture shader:
 *  IMM {0,0,0,1}                         // (if writemask != 0xf)
 *  MOV OUT[0], IMM[0]                    // (if writemask != 0xf)
 *  TEX OUT[0].writemask, IN[0], SAMP[0], 2D;
 *  END;
 */
void *
util_make_fragment_tex_shader_writemask(struct pipe_context *pipe,
                                        unsigned writemask )
{
<<<<<<< HEAD
   struct ureg_program *ureg;
   struct ureg_src sampler;
   struct ureg_src tex;
   struct ureg_dst out;

   ureg = ureg_create( TGSI_PROCESSOR_FRAGMENT );
   if (ureg == NULL)
      return NULL;
   
   sampler = ureg_DECL_sampler( ureg, 0 );

   tex = ureg_DECL_fs_input( ureg, 
                             TGSI_SEMANTIC_GENERIC, 0, 
                             TGSI_INTERPOLATE_PERSPECTIVE );

   out = ureg_DECL_output( ureg, 
                           TGSI_SEMANTIC_COLOR,
                           0 );

   ureg_TEX( ureg, out, TGSI_TEXTURE_2D, tex, sampler );
   ureg_END( ureg );

   return ureg_create_shader_and_destroy( ureg, pipe );
}

void *
util_make_fragment_tex_shader(struct pipe_context *pipe )
{
   return util_make_fragment_tex_shader_writemask( pipe,
                                                   TGSI_WRITEMASK_XYZW );
=======
   struct pipe_shader_state shader;
   struct tgsi_token tokens[100];
   struct tgsi_header *header;
   struct tgsi_processor *processor;
   struct tgsi_full_declaration decl;
   struct tgsi_full_instruction inst;
   const uint procType = TGSI_PROCESSOR_FRAGMENT;
   uint ti;

   /* shader header
    */
   *(struct tgsi_version *) &tokens[0] = tgsi_build_version();

   header = (struct tgsi_header *) &tokens[1];
   *header = tgsi_build_header();

   processor = (struct tgsi_processor *) &tokens[2];
   *processor = tgsi_build_processor( procType, header );

   ti = 3;

   /* declare TEX[0] input */
   decl = tgsi_default_full_declaration();
   decl.Declaration.File = TGSI_FILE_INPUT;
   /* XXX this could be linear... */
   decl.Declaration.Interpolate = TGSI_INTERPOLATE_PERSPECTIVE;
   decl.Declaration.Semantic = 1;
   decl.Semantic.SemanticName = TGSI_SEMANTIC_GENERIC;
   decl.Semantic.SemanticIndex = 0;
   decl.DeclarationRange.First = 
   decl.DeclarationRange.Last = 0;
   ti += tgsi_build_full_declaration(&decl,
                                     &tokens[ti],
                                     header,
                                     Elements(tokens) - ti);

   /* declare color[0] output */
   decl = tgsi_default_full_declaration();
   decl.Declaration.File = TGSI_FILE_OUTPUT;
   decl.Declaration.Semantic = 1;
   decl.Semantic.SemanticName = TGSI_SEMANTIC_COLOR;
   decl.Semantic.SemanticIndex = 0;
   decl.DeclarationRange.First = 
   decl.DeclarationRange.Last = 0;
   ti += tgsi_build_full_declaration(&decl,
                                     &tokens[ti],
                                     header,
                                     Elements(tokens) - ti);

   /* declare sampler */
   decl = tgsi_default_full_declaration();
   decl.Declaration.File = TGSI_FILE_SAMPLER;
   decl.DeclarationRange.First = 
   decl.DeclarationRange.Last = 0;
   ti += tgsi_build_full_declaration(&decl,
                                     &tokens[ti],
                                     header,
                                     Elements(tokens) - ti);


   if (writemask != TGSI_WRITEMASK_XYZW) {
      struct tgsi_full_immediate imm;
      static const float value[4] = { 0, 0, 0, 1 };

      imm = tgsi_default_full_immediate();
      imm.Immediate.NrTokens += 4;
      imm.Immediate.DataType = TGSI_IMM_FLOAT32;
      imm.u.Pointer = value;

      ti += tgsi_build_full_immediate(&imm,
                                      &tokens[ti],
                                      header,
                                      Elements(tokens) - ti );

      /* MOV instruction */
      inst = tgsi_default_full_instruction();
      inst.Instruction.Opcode = TGSI_OPCODE_MOV;
      inst.Instruction.NumDstRegs = 1;
      inst.FullDstRegisters[0].DstRegister.File = TGSI_FILE_OUTPUT;
      inst.FullDstRegisters[0].DstRegister.Index = 0;
      inst.Instruction.NumSrcRegs = 1;
      inst.FullSrcRegisters[0].SrcRegister.File = TGSI_FILE_IMMEDIATE;
      inst.FullSrcRegisters[0].SrcRegister.Index = 0;
      ti += tgsi_build_full_instruction(&inst,
                                        &tokens[ti],
                                        header,
                                        Elements(tokens) - ti );
   }

   /* TEX instruction */
   inst = tgsi_default_full_instruction();
   inst.Instruction.Opcode = TGSI_OPCODE_TEX;
   inst.Instruction.NumDstRegs = 1;
   inst.FullDstRegisters[0].DstRegister.File = TGSI_FILE_OUTPUT;
   inst.FullDstRegisters[0].DstRegister.Index = 0;
   inst.FullDstRegisters[0].DstRegister.WriteMask = writemask;
   inst.Instruction.NumSrcRegs = 2;
   inst.InstructionExtTexture.Texture = TGSI_TEXTURE_2D;
   inst.FullSrcRegisters[0].SrcRegister.File = TGSI_FILE_INPUT;
   inst.FullSrcRegisters[0].SrcRegister.Index = 0;
   inst.FullSrcRegisters[1].SrcRegister.File = TGSI_FILE_SAMPLER;
   inst.FullSrcRegisters[1].SrcRegister.Index = 0;
   ti += tgsi_build_full_instruction(&inst,
                                     &tokens[ti],
                                     header,
                                     Elements(tokens) - ti );

   /* END instruction */
   inst = tgsi_default_full_instruction();
   inst.Instruction.Opcode = TGSI_OPCODE_END;
   inst.Instruction.NumDstRegs = 0;
   inst.Instruction.NumSrcRegs = 0;
   ti += tgsi_build_full_instruction(&inst,
                                     &tokens[ti],
                                     header,
                                     Elements(tokens) - ti );

#if 0 /*debug*/
   tgsi_dump(tokens, 0);
#endif

   shader.tokens = tokens;

   return pipe->create_fs_state(pipe, &shader);
>>>>>>> d27d6590
}

void *
util_make_fragment_tex_shader(struct pipe_context *pipe )
{
   return util_make_fragment_tex_shader_writemask( pipe,
                                                   TGSI_WRITEMASK_XYZW );
}





/**
 * Make simple fragment color pass-through shader.
 */
void *
util_make_fragment_passthrough_shader(struct pipe_context *pipe)
{
   struct ureg_program *ureg;
   struct ureg_src src;
   struct ureg_dst dst;

   ureg = ureg_create( TGSI_PROCESSOR_FRAGMENT );
   if (ureg == NULL)
      return NULL;

   src = ureg_DECL_fs_input( ureg, TGSI_SEMANTIC_COLOR, 0, 
                             TGSI_INTERPOLATE_PERSPECTIVE );

   dst = ureg_DECL_output( ureg, TGSI_SEMANTIC_COLOR, 0 );

   ureg_MOV( ureg, dst, src );
   ureg_END( ureg );

   return ureg_create_shader_and_destroy( ureg, pipe );
}

<|MERGE_RESOLUTION|>--- conflicted
+++ resolved
@@ -97,7 +97,6 @@
 util_make_fragment_tex_shader_writemask(struct pipe_context *pipe,
                                         unsigned writemask )
 {
-<<<<<<< HEAD
    struct ureg_program *ureg;
    struct ureg_src sampler;
    struct ureg_src tex;
@@ -128,142 +127,7 @@
 {
    return util_make_fragment_tex_shader_writemask( pipe,
                                                    TGSI_WRITEMASK_XYZW );
-=======
-   struct pipe_shader_state shader;
-   struct tgsi_token tokens[100];
-   struct tgsi_header *header;
-   struct tgsi_processor *processor;
-   struct tgsi_full_declaration decl;
-   struct tgsi_full_instruction inst;
-   const uint procType = TGSI_PROCESSOR_FRAGMENT;
-   uint ti;
-
-   /* shader header
-    */
-   *(struct tgsi_version *) &tokens[0] = tgsi_build_version();
-
-   header = (struct tgsi_header *) &tokens[1];
-   *header = tgsi_build_header();
-
-   processor = (struct tgsi_processor *) &tokens[2];
-   *processor = tgsi_build_processor( procType, header );
-
-   ti = 3;
-
-   /* declare TEX[0] input */
-   decl = tgsi_default_full_declaration();
-   decl.Declaration.File = TGSI_FILE_INPUT;
-   /* XXX this could be linear... */
-   decl.Declaration.Interpolate = TGSI_INTERPOLATE_PERSPECTIVE;
-   decl.Declaration.Semantic = 1;
-   decl.Semantic.SemanticName = TGSI_SEMANTIC_GENERIC;
-   decl.Semantic.SemanticIndex = 0;
-   decl.DeclarationRange.First = 
-   decl.DeclarationRange.Last = 0;
-   ti += tgsi_build_full_declaration(&decl,
-                                     &tokens[ti],
-                                     header,
-                                     Elements(tokens) - ti);
-
-   /* declare color[0] output */
-   decl = tgsi_default_full_declaration();
-   decl.Declaration.File = TGSI_FILE_OUTPUT;
-   decl.Declaration.Semantic = 1;
-   decl.Semantic.SemanticName = TGSI_SEMANTIC_COLOR;
-   decl.Semantic.SemanticIndex = 0;
-   decl.DeclarationRange.First = 
-   decl.DeclarationRange.Last = 0;
-   ti += tgsi_build_full_declaration(&decl,
-                                     &tokens[ti],
-                                     header,
-                                     Elements(tokens) - ti);
-
-   /* declare sampler */
-   decl = tgsi_default_full_declaration();
-   decl.Declaration.File = TGSI_FILE_SAMPLER;
-   decl.DeclarationRange.First = 
-   decl.DeclarationRange.Last = 0;
-   ti += tgsi_build_full_declaration(&decl,
-                                     &tokens[ti],
-                                     header,
-                                     Elements(tokens) - ti);
-
-
-   if (writemask != TGSI_WRITEMASK_XYZW) {
-      struct tgsi_full_immediate imm;
-      static const float value[4] = { 0, 0, 0, 1 };
-
-      imm = tgsi_default_full_immediate();
-      imm.Immediate.NrTokens += 4;
-      imm.Immediate.DataType = TGSI_IMM_FLOAT32;
-      imm.u.Pointer = value;
-
-      ti += tgsi_build_full_immediate(&imm,
-                                      &tokens[ti],
-                                      header,
-                                      Elements(tokens) - ti );
-
-      /* MOV instruction */
-      inst = tgsi_default_full_instruction();
-      inst.Instruction.Opcode = TGSI_OPCODE_MOV;
-      inst.Instruction.NumDstRegs = 1;
-      inst.FullDstRegisters[0].DstRegister.File = TGSI_FILE_OUTPUT;
-      inst.FullDstRegisters[0].DstRegister.Index = 0;
-      inst.Instruction.NumSrcRegs = 1;
-      inst.FullSrcRegisters[0].SrcRegister.File = TGSI_FILE_IMMEDIATE;
-      inst.FullSrcRegisters[0].SrcRegister.Index = 0;
-      ti += tgsi_build_full_instruction(&inst,
-                                        &tokens[ti],
-                                        header,
-                                        Elements(tokens) - ti );
-   }
-
-   /* TEX instruction */
-   inst = tgsi_default_full_instruction();
-   inst.Instruction.Opcode = TGSI_OPCODE_TEX;
-   inst.Instruction.NumDstRegs = 1;
-   inst.FullDstRegisters[0].DstRegister.File = TGSI_FILE_OUTPUT;
-   inst.FullDstRegisters[0].DstRegister.Index = 0;
-   inst.FullDstRegisters[0].DstRegister.WriteMask = writemask;
-   inst.Instruction.NumSrcRegs = 2;
-   inst.InstructionExtTexture.Texture = TGSI_TEXTURE_2D;
-   inst.FullSrcRegisters[0].SrcRegister.File = TGSI_FILE_INPUT;
-   inst.FullSrcRegisters[0].SrcRegister.Index = 0;
-   inst.FullSrcRegisters[1].SrcRegister.File = TGSI_FILE_SAMPLER;
-   inst.FullSrcRegisters[1].SrcRegister.Index = 0;
-   ti += tgsi_build_full_instruction(&inst,
-                                     &tokens[ti],
-                                     header,
-                                     Elements(tokens) - ti );
-
-   /* END instruction */
-   inst = tgsi_default_full_instruction();
-   inst.Instruction.Opcode = TGSI_OPCODE_END;
-   inst.Instruction.NumDstRegs = 0;
-   inst.Instruction.NumSrcRegs = 0;
-   ti += tgsi_build_full_instruction(&inst,
-                                     &tokens[ti],
-                                     header,
-                                     Elements(tokens) - ti );
-
-#if 0 /*debug*/
-   tgsi_dump(tokens, 0);
-#endif
-
-   shader.tokens = tokens;
-
-   return pipe->create_fs_state(pipe, &shader);
->>>>>>> d27d6590
 }
-
-void *
-util_make_fragment_tex_shader(struct pipe_context *pipe )
-{
-   return util_make_fragment_tex_shader_writemask( pipe,
-                                                   TGSI_WRITEMASK_XYZW );
-}
-
-
 
 
 
