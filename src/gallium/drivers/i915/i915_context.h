 /**************************************************************************
 * 
 * Copyright 2003 Tungsten Graphics, Inc., Cedar Park, Texas.
 * All Rights Reserved.
 * 
 * Permission is hereby granted, free of charge, to any person obtaining a
 * copy of this software and associated documentation files (the
 * "Software"), to deal in the Software without restriction, including
 * without limitation the rights to use, copy, modify, merge, publish,
 * distribute, sub license, and/or sell copies of the Software, and to
 * permit persons to whom the Software is furnished to do so, subject to
 * the following conditions:
 * 
 * The above copyright notice and this permission notice (including the
 * next paragraph) shall be included in all copies or substantial portions
 * of the Software.
 * 
 * THE SOFTWARE IS PROVIDED "AS IS", WITHOUT WARRANTY OF ANY KIND, EXPRESS
 * OR IMPLIED, INCLUDING BUT NOT LIMITED TO THE WARRANTIES OF
 * MERCHANTABILITY, FITNESS FOR A PARTICULAR PURPOSE AND NON-INFRINGEMENT.
 * IN NO EVENT SHALL TUNGSTEN GRAPHICS AND/OR ITS SUPPLIERS BE LIABLE FOR
 * ANY CLAIM, DAMAGES OR OTHER LIABILITY, WHETHER IN AN ACTION OF CONTRACT,
 * TORT OR OTHERWISE, ARISING FROM, OUT OF OR IN CONNECTION WITH THE
 * SOFTWARE OR THE USE OR OTHER DEALINGS IN THE SOFTWARE.
 * 
 **************************************************************************/

#ifndef I915_CONTEXT_H
#define I915_CONTEXT_H


#include "pipe/p_context.h"
#include "pipe/p_defines.h"
#include "pipe/p_state.h"

#include "draw/draw_vertex.h"

#include "tgsi/tgsi_scan.h"


struct intel_winsys;
struct intel_buffer;
struct intel_batchbuffer;


#define I915_TEX_UNITS 8

#define I915_DYNAMIC_MODES4       0
#define I915_DYNAMIC_DEPTHSCALE_0 1 /* just the header */
#define I915_DYNAMIC_DEPTHSCALE_1 2 
#define I915_DYNAMIC_IAB          3
#define I915_DYNAMIC_BC_0         4 /* just the header */
#define I915_DYNAMIC_BC_1         5
#define I915_DYNAMIC_BFO_0        6 
#define I915_DYNAMIC_BFO_1        7
#define I915_DYNAMIC_STP_0        8 
#define I915_DYNAMIC_STP_1        9 
#define I915_DYNAMIC_SC_ENA_0     10 
#define I915_DYNAMIC_SC_RECT_0    11 
#define I915_DYNAMIC_SC_RECT_1    12 
#define I915_DYNAMIC_SC_RECT_2    13 
#define I915_MAX_DYNAMIC          14


#define I915_IMMEDIATE_S0         0
#define I915_IMMEDIATE_S1         1
#define I915_IMMEDIATE_S2         2
#define I915_IMMEDIATE_S3         3
#define I915_IMMEDIATE_S4         4
#define I915_IMMEDIATE_S5         5
#define I915_IMMEDIATE_S6         6
#define I915_IMMEDIATE_S7         7
#define I915_MAX_IMMEDIATE        8

/* These must mach the order of LI0_STATE_* bits, as they will be used
 * to generate hardware packets:
 */
#define I915_CACHE_STATIC         0 
#define I915_CACHE_DYNAMIC        1 /* handled specially */
#define I915_CACHE_SAMPLER        2
#define I915_CACHE_MAP            3
#define I915_CACHE_PROGRAM        4
#define I915_CACHE_CONSTANTS      5
#define I915_MAX_CACHE            6

#define I915_MAX_CONSTANT  32


/** See constant_flags[] below */
#define I915_CONSTFLAG_USER 0x1f


/**
 * Subclass of pipe_shader_state
 */
struct i915_fragment_shader
{
   struct pipe_shader_state state;

   struct tgsi_shader_info info;

   uint *program;
   uint program_len;

   /**
    * constants introduced during translation.
    * These are placed at the end of the constant buffer and grow toward
    * the beginning (eg: slot 31, 30 29, ...)
    * User-provided constants start at 0.
    * This allows both types of constants to co-exist (until there's too many)
    * and doesn't require regenerating/changing the fragment program to
    * shuffle constants around.
    */
   uint num_constants;
   float constants[I915_MAX_CONSTANT][4];

   /**
    * Status of each constant
    * if I915_CONSTFLAG_PARAM, the value must be taken from the corresponding
    * slot of the user's constant buffer. (set by pipe->set_constant_buffer())
    * Else, the bitmask indicates which components are occupied by immediates.
    */
   ubyte constant_flags[I915_MAX_CONSTANT];
};


struct i915_cache_context;

/* Use to calculate differences between state emitted to hardware and
 * current driver-calculated state.  
 */
struct i915_state 
{
   unsigned immediate[I915_MAX_IMMEDIATE];
   unsigned dynamic[I915_MAX_DYNAMIC];

   float constants[PIPE_SHADER_TYPES][I915_MAX_CONSTANT][4];
   /** number of constants passed in through a constant buffer */
   uint num_user_constants[PIPE_SHADER_TYPES];

   /* texture sampler state */
   unsigned sampler[I915_TEX_UNITS][3];
   unsigned sampler_enable_flags;
   unsigned sampler_enable_nr;

   /* texture image buffers */
   unsigned texbuffer[I915_TEX_UNITS][2];

   /** Describes the current hardware vertex layout */
   struct vertex_info vertex_info;

   unsigned id;			/* track lost context events */
};

struct i915_blend_state {
   unsigned iab;
   unsigned modes4;
   unsigned LIS5;
   unsigned LIS6;
};

struct i915_depth_stencil_state {
   unsigned stencil_modes4;
   unsigned bfo[2];
   unsigned stencil_LIS5;
   unsigned depth_LIS6;
};

struct i915_rasterizer_state {
   unsigned light_twoside : 1;
   unsigned st;
   enum interp_mode color_interp;

   unsigned LIS4;
   unsigned LIS7;
   unsigned sc[1];

   const struct pipe_rasterizer_state *templ;

   union { float f; unsigned u; } ds[2];
};

struct i915_sampler_state {
   unsigned state[3];
   const struct pipe_sampler_state *templ;
   unsigned minlod;
   unsigned maxlod;
};

struct i915_velems_state {
   unsigned count;
   struct pipe_vertex_element velem[PIPE_MAX_ATTRIBS];
};

#define I915_MAX_TEXTURE_2D_LEVELS 11  /* max 1024x1024 */
#define I915_MAX_TEXTURE_3D_LEVELS  8  /* max 128x128x128 */

struct i915_texture {
   struct pipe_texture base;

   /* Derived from the above:
    */
   unsigned stride;
   unsigned depth_stride;          /* per-image on i945? */
   unsigned total_nblocksy;

   unsigned sw_tiled; /**< tiled with software flags */
   unsigned hw_tiled; /**< tiled with hardware fences */

   unsigned nr_images[I915_MAX_TEXTURE_2D_LEVELS];

   /* Explicitly store the offset of each image for each cube face or
    * depth value.  Pretty much have to accept that hardware formats
    * are going to be so diverse that there is no unified way to
    * compute the offsets of depth/cube images within a mipmap level,
    * so have to store them as a lookup table:
    */
   unsigned *image_offset[I915_MAX_TEXTURE_2D_LEVELS];   /**< array [depth] of offsets */

   /* The data is held here:
    */
   struct intel_buffer *buffer;
};

struct i915_context
{
   struct pipe_context base;

   struct intel_winsys *iws;

   struct draw_context *draw;

   /* The most recent drawing state as set by the driver:
    */
   const struct i915_blend_state           *blend;
   const struct i915_sampler_state         *sampler[PIPE_MAX_SAMPLERS];
   const struct i915_depth_stencil_state   *depth_stencil;
   const struct i915_rasterizer_state      *rasterizer;

   struct i915_fragment_shader *fs;

   struct pipe_blend_color blend_color;
   struct pipe_stencil_ref stencil_ref;
   struct pipe_clip_state clip;
   /* XXX unneded */
   struct pipe_buffer *constants[PIPE_SHADER_TYPES];
   struct pipe_framebuffer_state framebuffer;
   struct pipe_poly_stipple poly_stipple;
   struct pipe_scissor_state scissor;
   struct pipe_sampler_view *fragment_sampler_views[PIPE_MAX_SAMPLERS];
   struct pipe_viewport_state viewport;
   struct pipe_vertex_buffer vertex_buffer[PIPE_MAX_ATTRIBS];

   unsigned dirty;

   unsigned num_samplers;
<<<<<<< HEAD
   unsigned num_fragment_sampler_views;
   unsigned num_vertex_elements;
=======
   unsigned num_textures;
>>>>>>> 9b348d0e
   unsigned num_vertex_buffers;

   struct intel_batchbuffer *batch;

   /** Vertex buffer */
   struct intel_buffer *vbo;
   size_t vbo_offset;
   unsigned vbo_flushed;

   struct i915_state current;
   unsigned hardware_dirty;
   
   unsigned debug;
};

/* A flag for each state_tracker state object:
 */
#define I915_NEW_VIEWPORT      0x1
#define I915_NEW_RASTERIZER    0x2
#define I915_NEW_FS            0x4
#define I915_NEW_BLEND         0x8
#define I915_NEW_CLIP          0x10
#define I915_NEW_SCISSOR       0x20
#define I915_NEW_STIPPLE       0x40
#define I915_NEW_FRAMEBUFFER   0x80
#define I915_NEW_ALPHA_TEST    0x100
#define I915_NEW_DEPTH_STENCIL 0x200
#define I915_NEW_SAMPLER       0x400
#define I915_NEW_SAMPLER_VIEW  0x800
#define I915_NEW_CONSTANTS     0x1000
#define I915_NEW_VBO           0x2000
#define I915_NEW_VS            0x4000


/* Driver's internally generated state flags:
 */
#define I915_NEW_VERTEX_FORMAT    0x10000


/* Dirty flags for hardware emit
 */
#define I915_HW_STATIC            (1<<I915_CACHE_STATIC)
#define I915_HW_DYNAMIC           (1<<I915_CACHE_DYNAMIC)
#define I915_HW_SAMPLER           (1<<I915_CACHE_SAMPLER)
#define I915_HW_MAP               (1<<I915_CACHE_MAP)
#define I915_HW_PROGRAM           (1<<I915_CACHE_PROGRAM)
#define I915_HW_CONSTANTS         (1<<I915_CACHE_CONSTANTS)
#define I915_HW_IMMEDIATE         (1<<(I915_MAX_CACHE+0))
#define I915_HW_INVARIENT         (1<<(I915_MAX_CACHE+1))


/***********************************************************************
 * i915_prim_emit.c: 
 */
struct draw_stage *i915_draw_render_stage( struct i915_context *i915 );


/***********************************************************************
 * i915_prim_vbuf.c: 
 */
struct draw_stage *i915_draw_vbuf_stage( struct i915_context *i915 );


/***********************************************************************
 * i915_state_emit.c: 
 */
void i915_emit_hardware_state(struct i915_context *i915 );



/***********************************************************************
 * i915_clear.c: 
 */
void i915_clear( struct pipe_context *pipe, unsigned buffers, const float *rgba,
                 double depth, unsigned stencil);


/***********************************************************************
 * i915_surface.c: 
 */
void i915_init_surface_functions( struct i915_context *i915 );

void i915_init_state_functions( struct i915_context *i915 );
void i915_init_flush_functions( struct i915_context *i915 );
void i915_init_string_functions( struct i915_context *i915 );


/************************************************************************
 * i915_context.c
 */
struct pipe_context *i915_create_context(struct pipe_screen *screen,
					 void *priv);


/***********************************************************************
 * Inline conversion functions.  These are better-typed than the
 * macros used previously:
 */
static INLINE struct i915_context *
i915_context( struct pipe_context *pipe )
{
   return (struct i915_context *)pipe;
}



#endif<|MERGE_RESOLUTION|>--- conflicted
+++ resolved
@@ -254,12 +254,7 @@
    unsigned dirty;
 
    unsigned num_samplers;
-<<<<<<< HEAD
    unsigned num_fragment_sampler_views;
-   unsigned num_vertex_elements;
-=======
-   unsigned num_textures;
->>>>>>> 9b348d0e
    unsigned num_vertex_buffers;
 
    struct intel_batchbuffer *batch;
