--- conflicted
+++ resolved
@@ -28,12 +28,6 @@
 #ifndef PIPE_VIDEO_STATE_H
 #define PIPE_VIDEO_STATE_H
 
-<<<<<<< HEAD
-=======
-/* u_reduce_video_profile() needs these */
-#include <pipe/p_compiler.h>
-
->>>>>>> 45df4bad
 #include <pipe/p_defines.h>
 #include <pipe/p_format.h>
 #include <pipe/p_state.h>
@@ -82,7 +76,7 @@
    PIPE_MPEG12_MACROBLOCK_TYPE_FWD,
    PIPE_MPEG12_MACROBLOCK_TYPE_BKWD,
    PIPE_MPEG12_MACROBLOCK_TYPE_BI,
-	
+
    PIPE_MPEG12_MACROBLOCK_NUM_TYPES
 };
 
